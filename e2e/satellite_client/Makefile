include ../common.mk

NODEJS_DOCKER=satellite_client
DOCKER_COMPOSE_FILE=../services_templates.yaml
DOCKER_WORKDIR=${E2E_ROOT}/satellite_client

# By default we would like to build in docker, as we intend
# to run tests with Satellite in it
build:
	docker build -f ./Dockerfile -t satellite_client:local ${PROJECT_ROOT}
<<<<<<< HEAD

local-build: node_modules
	yarn upgrade electric-sql
	yarn build

run_node:
	yarn node
=======
>>>>>>> 1da282ed

local-build:
	pnpm i --frozen-lockfile
	make -C ../../clients/typescript build
	pnpm run build
<|MERGE_RESOLUTION|>--- conflicted
+++ resolved
@@ -8,16 +8,6 @@
 # to run tests with Satellite in it
 build:
 	docker build -f ./Dockerfile -t satellite_client:local ${PROJECT_ROOT}
-<<<<<<< HEAD
-
-local-build: node_modules
-	yarn upgrade electric-sql
-	yarn build
-
-run_node:
-	yarn node
-=======
->>>>>>> 1da282ed
 
 local-build:
 	pnpm i --frozen-lockfile
